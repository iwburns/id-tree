extern crate id_tree;

use id_tree::NodeIdError;
use id_tree::Node;
use id_tree::TreeBuilder;
use id_tree::Tree;
use id_tree::RemoveBehavior;
use id_tree::MoveBehavior;

#[test]
fn test_old_node_id() {
    let mut tree: Tree<i32> = TreeBuilder::new().build();

    let root_node = Node::new(1);

    let root_id = tree.set_root(root_node);
    let root_id_copy = root_id.clone(); // this is essential to getting the Result::Err()

    let root_node = tree.remove_node(root_id, RemoveBehavior::OrphanChildren);
    assert!(root_node.is_ok());

    let root_node_again = tree.remove_node(root_id_copy, RemoveBehavior::OrphanChildren);
    assert!(root_node_again.is_err());

    let error = root_node_again.err().unwrap();
    assert_eq!(error, NodeIdError::NodeIdNoLongerValid);
}

#[test]
fn test_get_node_from_other_tree() {
    let mut tree_a: Tree<i32> = TreeBuilder::new().build();
    let tree_b: Tree<i32> = TreeBuilder::new().build();

    let root_node_a = Node::new(1);
    let root_node_id_a = tree_a.set_root(root_node_a);

    let root_node_a = tree_a.get(&root_node_id_a);
    let root_node_b = tree_b.get(&root_node_id_a); //note use of wrong tree

    assert!(root_node_a.is_ok());
    assert!(root_node_b.is_err());
    assert_eq!(root_node_b.err().unwrap(), NodeIdError::InvalidNodeIdForTree);
}

#[test]
fn test_get_mut_node_from_other_tree() {
    let mut tree_a: Tree<i32> = TreeBuilder::new().build();
    let mut tree_b: Tree<i32> = TreeBuilder::new().build();

    let root_node_a = Node::new(1);
    let root_node_id_a = tree_a.set_root(root_node_a);

    let root_node_a = tree_a.get_mut(&root_node_id_a);
    let root_node_b = tree_b.get_mut(&root_node_id_a); //note use of wrong tree

    assert!(root_node_a.is_ok());
    assert!(root_node_b.is_err());
    assert_eq!(root_node_b.err().unwrap(), NodeIdError::InvalidNodeIdForTree);
}

#[test]
fn test_remove_node_lift_children_from_other_tree() {
    let mut tree_a: Tree<i32> = TreeBuilder::new().build();
    let mut tree_b: Tree<i32> = TreeBuilder::new().build();

    let root_node_id_a = tree_a.set_root(Node::new(1));

    let root_node_b = tree_b.remove_node(root_node_id_a, RemoveBehavior::LiftChildren); //note use of wrong tree
    assert!(root_node_b.is_err());

    let error = root_node_b.err().unwrap();
    assert_eq!(error, NodeIdError::InvalidNodeIdForTree);
}

#[test]
fn test_remove_node_orphan_children_from_other_tree() {
    let mut tree_a: Tree<i32> = TreeBuilder::new().build();
    let mut tree_b: Tree<i32> = TreeBuilder::new().build();

    let root_node_id_a = tree_a.set_root(Node::new(1));

<<<<<<< HEAD
    let root_node_b = tree_b.remove_node(root_node_id_a, RemoveBehavior::OrphanChildren); //note use of wrong tree
=======
    // note use of wrong tree
    let root_node_b = tree_b.remove_node_orphan_children(root_node_id_a);
>>>>>>> 6ea78496
    assert!(root_node_b.is_err());

    let error = root_node_b.err().unwrap();
    assert_eq!(error, NodeIdError::InvalidNodeIdForTree);
}

#[test]
fn test_remove_node_remove_children_from_other_tree() {
    let mut tree_a: Tree<i32> = TreeBuilder::new().build();
    let mut tree_b: Tree<i32> = TreeBuilder::new().build();

    let root_node_id_a = tree_a.set_root(Node::new(1));

<<<<<<< HEAD
    let root_node_b = tree_b.remove_node(root_node_id_a, RemoveBehavior::DropChildren); //note use of wrong tree
=======
    // note use of wrong tree
    let root_node_b = tree_b.remove_node_drop_children(root_node_id_a);
>>>>>>> 6ea78496
    assert!(root_node_b.is_err());

    let error = root_node_b.err().unwrap();
    assert_eq!(error, NodeIdError::InvalidNodeIdForTree);
}

#[test]
fn test_move_node_into_other_tree() {
    let mut tree_a: Tree<i32> = TreeBuilder::new().build();
    let mut tree_b: Tree<i32> = TreeBuilder::new().build();

    let root_node_a = Node::new(1);
    let root_node_id_a = tree_a.set_root(root_node_a);

    let root_node_b = Node::new(1);
    let root_node_id_b = tree_b.set_root(root_node_b);

<<<<<<< HEAD
    let result = tree_a.move_node(&root_node_id_a, MoveBehavior::ToParent(&root_node_id_b)); //note use of invalid parent
=======
    // note use of invalid parent
    let result = tree_a.move_node_to_parent(&root_node_id_a, &root_node_id_b);
>>>>>>> 6ea78496
    assert!(result.is_err());

    let error = result.err().unwrap();
    assert_eq!(error, NodeIdError::InvalidNodeIdForTree);
}

#[test]
fn test_move_node_from_other_tree() {
    let mut tree_a: Tree<i32> = TreeBuilder::new().build();
    let mut tree_b: Tree<i32> = TreeBuilder::new().build();

    let root_node_a = Node::new(1);
    let root_node_id_a = tree_a.set_root(root_node_a);

    let root_node_b = Node::new(1);
    let root_node_id_b = tree_b.set_root(root_node_b);

<<<<<<< HEAD
    let result = tree_a.move_node(&root_node_id_b, MoveBehavior::ToParent(&root_node_id_a)); //note use of invalid child
=======
    // note use of invalid child
    let result = tree_a.move_node_to_parent(&root_node_id_b, &root_node_id_a);
>>>>>>> 6ea78496
    assert!(result.is_err());

    let error = result.err().unwrap();
    assert_eq!(error, NodeIdError::InvalidNodeIdForTree);
}

#[test]
fn test_move_node_to_root_by_invalid_id() {
    let mut tree_a: Tree<i32> = TreeBuilder::new().build();
    let mut tree_b: Tree<i32> = TreeBuilder::new().build();

    let root_node_a = Node::new(1);
    let _ = tree_a.set_root(root_node_a);

    let root_node_b = Node::new(1);
    let root_node_id_b = tree_b.set_root(root_node_b);

    let result = tree_a.move_node(&root_node_id_b, MoveBehavior::ToRoot);
    assert!(result.is_err());

    let error = result.err().unwrap();
    assert_eq!(error, NodeIdError::InvalidNodeIdForTree);
}

#[test]
fn test_sort_by_invalid_id() {
    let mut tree_a: Tree<i32> = TreeBuilder::new().build();
    let mut tree_b: Tree<i32> = TreeBuilder::new().build();

    let root_node_a = Node::new(1);
    let _ = tree_a.set_root(root_node_a);

    let root_node_b = Node::new(1);
    let root_node_id_b = tree_b.set_root(root_node_b);

    let result = tree_a.sort_children_by(&root_node_id_b, |a, b| a.data().cmp(b.data()));
    assert!(result.is_err());

    let error = result.err().unwrap();
    assert_eq!(error, NodeIdError::InvalidNodeIdForTree);
}

#[test]
fn test_sort_by_data_invalid_id() {
    let mut tree_a: Tree<i32> = TreeBuilder::new().build();
    let mut tree_b: Tree<i32> = TreeBuilder::new().build();

    let root_node_a = Node::new(1);
    let _ = tree_a.set_root(root_node_a);

    let root_node_b = Node::new(1);
    let root_node_id_b = tree_b.set_root(root_node_b);

    let result = tree_a.sort_children_by_data(&root_node_id_b);
    assert!(result.is_err());

    let error = result.err().unwrap();
    assert_eq!(error, NodeIdError::InvalidNodeIdForTree);
}

#[test]
fn test_sort_by_key_invalid_id() {
    let mut tree_a: Tree<i32> = TreeBuilder::new().build();
    let mut tree_b: Tree<i32> = TreeBuilder::new().build();

    let root_node_a = Node::new(1);
    let _ = tree_a.set_root(root_node_a);

    let root_node_b = Node::new(1);
    let root_node_id_b = tree_b.set_root(root_node_b);

    let result = tree_a.sort_children_by_key(&root_node_id_b, |x| x.data().clone());
    assert!(result.is_err());

    let error = result.err().unwrap();
    assert_eq!(error, NodeIdError::InvalidNodeIdForTree);
}

#[test]
fn test_swap_sub_trees_of_different_trees() {
    let mut tree_a: Tree<i32> = TreeBuilder::new().build();
    let mut tree_b: Tree<i32> = TreeBuilder::new().build();

    let root_node_a = Node::new(1);
    let root_node_id_a = tree_a.set_root(root_node_a);

    let root_node_b = Node::new(1);
    let root_node_id_b = tree_b.set_root(root_node_b);

    // note use of invalid child
    let result = tree_a.swap_sub_tree(&root_node_id_b, &root_node_id_a);
    assert!(result.is_err());

    let error = result.err().unwrap();
    assert_eq!(error, NodeIdError::InvalidNodeIdForTree);
}<|MERGE_RESOLUTION|>--- conflicted
+++ resolved
@@ -39,7 +39,8 @@
 
     assert!(root_node_a.is_ok());
     assert!(root_node_b.is_err());
-    assert_eq!(root_node_b.err().unwrap(), NodeIdError::InvalidNodeIdForTree);
+    assert_eq!(root_node_b.err().unwrap(),
+               NodeIdError::InvalidNodeIdForTree);
 }
 
 #[test]
@@ -55,7 +56,8 @@
 
     assert!(root_node_a.is_ok());
     assert!(root_node_b.is_err());
-    assert_eq!(root_node_b.err().unwrap(), NodeIdError::InvalidNodeIdForTree);
+    assert_eq!(root_node_b.err().unwrap(),
+               NodeIdError::InvalidNodeIdForTree);
 }
 
 #[test]
@@ -65,7 +67,8 @@
 
     let root_node_id_a = tree_a.set_root(Node::new(1));
 
-    let root_node_b = tree_b.remove_node(root_node_id_a, RemoveBehavior::LiftChildren); //note use of wrong tree
+    // note use of wrong tree
+    let root_node_b = tree_b.remove_node(root_node_id_a, RemoveBehavior::LiftChildren);
     assert!(root_node_b.is_err());
 
     let error = root_node_b.err().unwrap();
@@ -79,12 +82,8 @@
 
     let root_node_id_a = tree_a.set_root(Node::new(1));
 
-<<<<<<< HEAD
-    let root_node_b = tree_b.remove_node(root_node_id_a, RemoveBehavior::OrphanChildren); //note use of wrong tree
-=======
     // note use of wrong tree
-    let root_node_b = tree_b.remove_node_orphan_children(root_node_id_a);
->>>>>>> 6ea78496
+    let root_node_b = tree_b.remove_node(root_node_id_a, RemoveBehavior::OrphanChildren);
     assert!(root_node_b.is_err());
 
     let error = root_node_b.err().unwrap();
@@ -98,12 +97,8 @@
 
     let root_node_id_a = tree_a.set_root(Node::new(1));
 
-<<<<<<< HEAD
-    let root_node_b = tree_b.remove_node(root_node_id_a, RemoveBehavior::DropChildren); //note use of wrong tree
-=======
     // note use of wrong tree
-    let root_node_b = tree_b.remove_node_drop_children(root_node_id_a);
->>>>>>> 6ea78496
+    let root_node_b = tree_b.remove_node(root_node_id_a, RemoveBehavior::DropChildren);
     assert!(root_node_b.is_err());
 
     let error = root_node_b.err().unwrap();
@@ -121,12 +116,8 @@
     let root_node_b = Node::new(1);
     let root_node_id_b = tree_b.set_root(root_node_b);
 
-<<<<<<< HEAD
-    let result = tree_a.move_node(&root_node_id_a, MoveBehavior::ToParent(&root_node_id_b)); //note use of invalid parent
-=======
     // note use of invalid parent
-    let result = tree_a.move_node_to_parent(&root_node_id_a, &root_node_id_b);
->>>>>>> 6ea78496
+    let result = tree_a.move_node(&root_node_id_a, MoveBehavior::ToParent(&root_node_id_b));
     assert!(result.is_err());
 
     let error = result.err().unwrap();
@@ -144,12 +135,8 @@
     let root_node_b = Node::new(1);
     let root_node_id_b = tree_b.set_root(root_node_b);
 
-<<<<<<< HEAD
-    let result = tree_a.move_node(&root_node_id_b, MoveBehavior::ToParent(&root_node_id_a)); //note use of invalid child
-=======
     // note use of invalid child
-    let result = tree_a.move_node_to_parent(&root_node_id_b, &root_node_id_a);
->>>>>>> 6ea78496
+    let result = tree_a.move_node(&root_node_id_b, MoveBehavior::ToParent(&root_node_id_a));
     assert!(result.is_err());
 
     let error = result.err().unwrap();
